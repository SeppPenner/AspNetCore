--- conflicted
+++ resolved
@@ -76,8 +76,8 @@
 export function isArrayBuffer(val: any): val is ArrayBuffer {
     return val && typeof ArrayBuffer !== "undefined" &&
         (val instanceof ArrayBuffer ||
-        // Sometimes we get an ArrayBuffer that doesn't satisfy instanceof
-        (val.constructor && val.constructor.name === "ArrayBuffer"));
+            // Sometimes we get an ArrayBuffer that doesn't satisfy instanceof
+            (val.constructor && val.constructor.name === "ArrayBuffer"));
 }
 
 /** @private */
@@ -122,46 +122,6 @@
 }
 
 /** @private */
-<<<<<<< HEAD
-=======
-export class Subject<T> implements IStreamResult<T> {
-    public observers: Array<IStreamSubscriber<T>>;
-    public cancelCallback?: () => Promise<void>;
-
-    constructor() {
-        this.observers = [];
-    }
-
-    public next(item: T): void {
-        for (const observer of this.observers) {
-            observer.next(item);
-        }
-    }
-
-    public error(err: any): void {
-        for (const observer of this.observers) {
-            if (observer.error) {
-                observer.error(err);
-            }
-        }
-    }
-
-    public complete(): void {
-        for (const observer of this.observers) {
-            if (observer.complete) {
-                observer.complete();
-            }
-        }
-    }
-
-    public subscribe(observer: IStreamSubscriber<T>): ISubscription<T> {
-        this.observers.push(observer);
-        return new SubjectSubscription(this, observer);
-    }
-}
-
-/** @private */
->>>>>>> fbe49b39
 export class SubjectSubscription<T> implements ISubscription<T> {
     private subject: Subject<T>;
     private observer: IStreamSubscriber<T>;
