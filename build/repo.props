<Project>
  <Import Project="..\eng\targets\RuntimeIdentifiers.props" />

  <PropertyGroup>
    <!-- This repo does not have solutions to build -->
    <DisableDefaultTargets>true</DisableDefaultTargets>
    <DisableDefaultItems>true</DisableDefaultItems>
    <BuildSolutions>false</BuildSolutions>

    <SkipTests>false</SkipTests>
    <SkipTests Condition="'$(CompileOnly)' == 'true'">true</SkipTests>
    <IsFinalBuild Condition="'$(IsFinalBuild)' == ''">false</IsFinalBuild>

    <SubmoduleRoot>$(RepositoryRoot)modules\</SubmoduleRoot>

    <DependencyPackageDir>$(RepositoryRoot).deps\build\</DependencyPackageDir>
    <SignedDependencyPackageDir>$(RepositoryRoot).deps\Signed\Packages\</SignedDependencyPackageDir>
    <SignCheckExclusionsFile>$(RepositoryRoot)eng\signcheck.exclusions.txt</SignCheckExclusionsFile>
    <SharedSourcesFolder>$(RepositoryRoot)src\Shared\</SharedSourcesFolder>
  </PropertyGroup>

  <ItemGroup>
    <SharedSourceDirectories Include="$(SharedSourcesFolder)Hosting.WebHostBuilderFactory\" />
  </ItemGroup>

  <ItemGroup>
    <IntermediateInstaller Include="win-x86" FileExt=".zip" />
    <IntermediateInstaller Include="win-x86" FileExt=".wixlib" />
    <IntermediateInstaller Include="win-x64" FileExt=".zip" />
    <IntermediateInstaller Include="win-x64" FileExt=".wixlib" />
    <IntermediateInstaller Include="win-arm" FileExt=".zip" />
    <IntermediateInstaller Include="osx-x64" FileExt=".tar.gz" />
    <IntermediateInstaller Include="linux-x64" FileExt=".tar.gz" />
    <IntermediateInstaller Include="linux-arm" FileExt=".tar.gz" />
    <IntermediateInstaller Include="linux-musl-x64" FileExt=".tar.gz" />

    <NativeInstaller Include="win-x86" FileExt=".exe" />
    <NativeInstaller Include="win-x86" FileExt=".zip" />
    <NativeInstaller Include="win-x64" FileExt=".exe" />
    <NativeInstaller Include="win-x64" FileExt=".zip" />
    <NativeInstaller Include="win-arm" FileExt=".zip" />
    <NativeInstaller Include="osx-x64" FileExt=".tar.gz" />
    <NativeInstaller Include="linux-x64" FileExt=".tar.gz" />
    <NativeInstaller Include="linux-arm" FileExt=".tar.gz" />
    <NativeInstaller Include="linux-musl-x64" FileExt=".tar.gz" />
    <NativeInstaller Include="x64" FileExt=".deb" />
    <NativeInstaller Include="x64" FileExt=".rpm" />
    <NativeInstaller Include="rh.rhel.7-x64" FileExt=".rpm" />

    <SharedFrameworkName Include="Microsoft.AspNetCore.All" />
    <SharedFrameworkName Include="Microsoft.AspNetCore.App" />
  </ItemGroup>

  <Choose>
    <!-- Project selection can be overridden on the command line by passing in -projects -->
    <When Condition="'$(Projects)' != ''">
      <ItemGroup>
        <ProjectToBuild Include="$(Projects)" Exclude="@(ProjectToExclude)" />
      </ItemGroup>
    </When>
    <Otherwise>
      <ItemGroup>
        <SamplesProject Include="$(RepositoryRoot)src\**\samples\**\*.csproj;"/>

        <ProjectToExclude Include="@(SamplesProject)" Condition="'$(BuildSamples)' == 'false' "/>

        <!-- These projects use 'legacy' csproj, which is not supported by dotnet-msbuild. -->
        <ProjectToExclude Include="
                          $(RepositoryRoot)src\Servers\HttpSys\samples\TestClient\TestClient.csproj;
                          $(RepositoryRoot)src\Middleware\WebSockets\samples\TestServer\TestServer.csproj;
                          $(RepositoryRoot)src\Identity\samples\NativeWPFClient\NativeWPFClient.csproj;
                          "
                          Condition=" '$(MSBuildRuntimeType)' == 'Core' " />

<<<<<<< HEAD
        <!-- Exclude the WPF samples for now because they use classic .csproj, which is not yet supported in our build. -->
        <ProjectToExclude Include="$(RepositoryRoot)src\Identity\Identity\samples\NativeWPFClient\NativeWPFClient.csproj;" />

=======
>>>>>>> 436076fd
        <!-- Exclude the websockets samples for now because they use classic .csproj, which is not yet supported in our build. -->
        <ProjectToExclude Include="
                          $(RepositoryRoot)src\Middleware\WebSockets\samples\**\*.csproj;
                          $(RepositoryRoot)src\Middleware\NodeServices.Sockets\**\*.csproj;
                          $(RepositoryRoot)src\Tools\dotnet-watch\test\TestProjects\**\*.csproj;
                          $(RepositoryRoot)src\Razor\Razor.Design\test\testassets\**\*.*proj
                          " />

        <NpmProjectDirectory Include="$(RepositoryRoot)src\Middleware\CORS\test\FunctionalTests\" />

        <ProjectToBuild Condition=" '$(OS)' == 'Windows_NT' AND '$(MSBuildRuntimeType)' != 'Core' " Include="$(RepositoryRoot)src\Servers\**\*.vcxproj">
          <!-- Required to prevent triggering double-builds. See eng\targets\ResolveIisReferences.targets for details. -->
          <AdditionalProperties Condition="'$(SharedFxRid)' == 'win-x64'">Platform=x64</AdditionalProperties>
          <AdditionalProperties Condition="'$(SharedFxRid)' == 'win-x86'">Platform=x86</AdditionalProperties>
        </ProjectToBuild>

        <ProjectToBuild Include="
                          $(RepositoryRoot)src\DefaultBuilder\**\*.*proj;
                          $(RepositoryRoot)src\Features\JsonPatch\**\*.*proj;
                          $(RepositoryRoot)src\DataProtection\**\*.*proj;
                          $(RepositoryRoot)src\Antiforgery\**\*.*proj;
                          $(RepositoryRoot)src\Hosting\**\*.*proj;
                          $(RepositoryRoot)src\Http\**\*.*proj;
                          $(RepositoryRoot)src\Html\**\*.*proj;
                          $(RepositoryRoot)src\Identity\**\*.*proj;
                          $(RepositoryRoot)src\Servers\**\*.csproj;
                          $(RepositoryRoot)src\Servers\**\*.pkgproj;
                          $(RepositoryRoot)src\Security\**\*.*proj;
                          $(RepositoryRoot)src\Shared\**\*.*proj;
                          $(RepositoryRoot)src\Tools\**\*.*proj;
                          $(RepositoryRoot)src\Middleware\**\*.*proj;
                          $(RepositoryRoot)src\Razor\**\*.*proj;
                          $(RepositoryRoot)src\Mvc\**\*.*proj;
                          $(RepositoryRoot)src\Azure\**\*.*proj;
                          "
                        Exclude="
                          @(ProjectToExclude);
                          $(RepositoryRoot)**\bin\**\*;
                          $(RepositoryRoot)**\obj\**\*;" />
      </ItemGroup>
    </Otherwise>
  </Choose>

  <!-- Properties for publishing -->
  <PropertyGroup>
    <!-- myget = non-orchestrated builds -->
    <PublishToMyGet Condition=" $(PublishType.Contains('myget')) ">true</PublishToMyGet>
    <!-- azure = non-orchestrated builds -->
    <PublishToAzureFeed Condition="$(PublishType.Contains('azure'))">true</PublishToAzureFeed>

    <!-- blob = orchestrated builds -->
    <PublishToTransportFeed Condition="$(PublishType.Contains('blob'))">true</PublishToTransportFeed>
  </PropertyGroup>

  <Import Project="runtimes.props" />
  <Import Project="sources.props" />
  <Import Project="external-dependencies.props" />
  <Import Project="artifacts.props" />
  <Import Project="submodules.props" />
  <Import Project="CodeSign.props" />
</Project><|MERGE_RESOLUTION|>--- conflicted
+++ resolved
@@ -51,6 +51,23 @@
     <SharedFrameworkName Include="Microsoft.AspNetCore.App" />
   </ItemGroup>
 
+  <ItemGroup>
+    <!-- These projects use 'legacy' csproj, which is not supported by dotnet-msbuild. -->
+    <ProjectToExclude Include="
+                      $(RepositoryRoot)src\Servers\HttpSys\samples\TestClient\TestClient.csproj;
+                      $(RepositoryRoot)src\Middleware\WebSockets\samples\TestServer\TestServer.csproj;
+                      "
+                      Condition=" '$(MSBuildRuntimeType)' == 'Core' " />
+
+    <!-- Exclude the websockets samples for now because they use classic .csproj, which is not yet supported in our build. -->
+    <ProjectToExclude Include="
+                      $(RepositoryRoot)src\Middleware\WebSockets\samples\**\*.csproj;
+                      $(RepositoryRoot)src\Middleware\NodeServices.Sockets\**\*.csproj;
+                      $(RepositoryRoot)src\Tools\dotnet-watch\test\TestProjects\**\*.csproj;
+                      $(RepositoryRoot)src\Razor\Razor.Design\test\testassets\**\*.*proj
+                      " />
+  </ItemGroup>
+
   <Choose>
     <!-- Project selection can be overridden on the command line by passing in -projects -->
     <When Condition="'$(Projects)' != ''">
@@ -63,28 +80,6 @@
         <SamplesProject Include="$(RepositoryRoot)src\**\samples\**\*.csproj;"/>
 
         <ProjectToExclude Include="@(SamplesProject)" Condition="'$(BuildSamples)' == 'false' "/>
-
-        <!-- These projects use 'legacy' csproj, which is not supported by dotnet-msbuild. -->
-        <ProjectToExclude Include="
-                          $(RepositoryRoot)src\Servers\HttpSys\samples\TestClient\TestClient.csproj;
-                          $(RepositoryRoot)src\Middleware\WebSockets\samples\TestServer\TestServer.csproj;
-                          $(RepositoryRoot)src\Identity\samples\NativeWPFClient\NativeWPFClient.csproj;
-                          "
-                          Condition=" '$(MSBuildRuntimeType)' == 'Core' " />
-
-<<<<<<< HEAD
-        <!-- Exclude the WPF samples for now because they use classic .csproj, which is not yet supported in our build. -->
-        <ProjectToExclude Include="$(RepositoryRoot)src\Identity\Identity\samples\NativeWPFClient\NativeWPFClient.csproj;" />
-
-=======
->>>>>>> 436076fd
-        <!-- Exclude the websockets samples for now because they use classic .csproj, which is not yet supported in our build. -->
-        <ProjectToExclude Include="
-                          $(RepositoryRoot)src\Middleware\WebSockets\samples\**\*.csproj;
-                          $(RepositoryRoot)src\Middleware\NodeServices.Sockets\**\*.csproj;
-                          $(RepositoryRoot)src\Tools\dotnet-watch\test\TestProjects\**\*.csproj;
-                          $(RepositoryRoot)src\Razor\Razor.Design\test\testassets\**\*.*proj
-                          " />
 
         <NpmProjectDirectory Include="$(RepositoryRoot)src\Middleware\CORS\test\FunctionalTests\" />
 
